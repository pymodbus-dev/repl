[tool.poetry]
<<<<<<< HEAD
name = "pymodbus-repl"
version = "0.1.1"
description = ""
=======
name = "pymodbus_repl"
version = "0.1.0"
description = "REPL (Read-Eval-Print Loop) tool for working with Modbus devices using the Pymodbus library."
>>>>>>> dc3ae8c3
authors = ["dhoomakethu <otlasanju@gmail.com>"]
readme = "README.md"
packages = [{include = "pymodbus_repl"}]

[tool.poetry.dependencies]
python = "^3.8"
typer = {extras = ["all"], version = "^0.9.0"}
prompt-toolkit = "^3.0.43"
pygments = "^2.17.2"
pytest-xdist = "^3.5.0"

[[tool.poetry.dependencies.aiohttp]]
python="3.12"
version=">=3.9.0b0"


[[tool.poetry.dependencies.aiohttp]]
python="<3.12"
version=">=3.8.6"


[tool.setuptools.packages.find]
include = ["pymodbus_repl"]

[tool.poetry.group.dev.dependencies]
pymodbus = "^3.6.4"
ruff = "^0.2.1"
coverage = "^7.4.1"
pytest-cov = "^4.1.0"

[build-system]
requires = ["poetry-core"]
build-backend = "poetry.core.masonry.api"


[tool.pytest.ini_options]
testpaths = ["tests"]
addopts = "--cov-report html"

[tool.coverage.run]
source = [
    "pymodbus/"
]
omit = ["examples/contrib/"]
branch = true

[tool.coverage.report]
exclude_also = [
    "except ImportError:",
    "_check_system_health",
    "if __name__ == .__main__.:",
    ]
skip_covered = true
fail_under = 70.0

[tool.coverage.html]
directory = "build/cov"


[tool.codespell]
skip = "./build,./doc/source/_static,venv,.venv,.git,htmlcov,CHANGELOG.rst,.mypy_cache"
ignore-words-list = "asend"

[tool.ruff]
target-version="py38"
exclude = [
    "venv",
    ".venv",
    ".git",
    "build",
    "doc",
    "contrib"
]
line-length = 88
# indent-width = 4

[tool.ruff.lint]
ignore = [
    "E501",  # line too long
    "E731",  # lambda expressions
    "S101",  # Use of `assert`
    "S311",  # PRNG for cryptography
    "S104",  # binding on all interfaces
    "RUF012",  # typing.ClassVar
    "RUF015"  # next(iter(list)) instead of list[0]
]
select = [
    "B007",   # Loop control variable {name} not used within loop body
    "B014",   # Exception handler with duplicate exception
    "C",      # complexity
    "D",      # docstrings
    "E",      # pycodestyle errors
    "F",      # pyflakes
    "I",      # isort
    "PGH",    # pygrep-hooks
    "PLC",    # pylint
    "PT",     # flake8-pytest-style
    "RUF",    # ruff builtins
    "S",      # bandit
    "SIM105", # flake8-simplify
    "SIM117", #
    "SIM118", #
    "SIM201", #
    "SIM212", #
    "SIM300", #
    "SIM401", #
    "UP",     # pyupgrade
    "W",      # pycodestyle warnings
    # "TRY",    # tryceratops
    "TRY004", # Prefer TypeError exception for invalid type
]
fixable = ["ALL"]
unfixable = []

[tool.ruff.lint.pydocstyle]
convention = "pep257"

[tool.ruff.lint.isort]
lines-after-imports = 2
known-local-folder = []

[tool.ruff.format]
quote-style = "double"
indent-style = "space"
skip-magic-trailing-comma = false
line-ending = "auto"

[tool.poetry.scripts]
"pymodbus.console" = "pymodbus_repl.client.main:main"
"pymodbus.server" = "pymodbus_repl.server.main:app"<|MERGE_RESOLUTION|>--- conflicted
+++ resolved
@@ -1,13 +1,7 @@
 [tool.poetry]
-<<<<<<< HEAD
 name = "pymodbus-repl"
 version = "0.1.1"
 description = ""
-=======
-name = "pymodbus_repl"
-version = "0.1.0"
-description = "REPL (Read-Eval-Print Loop) tool for working with Modbus devices using the Pymodbus library."
->>>>>>> dc3ae8c3
 authors = ["dhoomakethu <otlasanju@gmail.com>"]
 readme = "README.md"
 packages = [{include = "pymodbus_repl"}]
